--- conflicted
+++ resolved
@@ -13,11 +13,7 @@
 OptParse   = require 'optparse'
 PortNumber = parseInt(process.env.PORT) || 8080
 
-<<<<<<< HEAD
-Adapters = ["irc", "campfire", "hipchat", "twilio", "xmpp", "groupme", "talker"]
-=======
-Adapters = ["irc", "campfire", "hipchat", "twilio", "xmpp", "groupme","twitter"]
->>>>>>> a51615b7
+Adapters = ["irc", "campfire", "hipchat", "twilio", "xmpp", "groupme", "talker", "twitter"]
 Switches = [
   [ "-h", "--help",              "Display the help information"],
   [ "-a", "--adapter ADAPTER",   "The Adapter to use"],
