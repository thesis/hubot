--- conflicted
+++ resolved
@@ -14,10 +14,6 @@
 HTTP       = require 'http'
 Creator    = require '../src/creator'
 OptParse   = require 'optparse'
-
-# compatible node v0.6
-Fs.exists ||= (path, callback) ->
-  Path.exists(path, callback)
 
 Switches = [
   [ "-a", "--adapter ADAPTER", "The Adapter to use" ],
@@ -97,13 +93,8 @@
     scriptsPath = Path.join __dirname, "..", "src", "scripts"
     robot.load scriptsPath
 
-<<<<<<< HEAD
-    scriptsFile = Path.resolve "hubot-scripts.json"
+    scriptsFile = Path.join __dirname, "..", "hubot-scripts.json"
     Fs.exists scriptsFile, (exists) =>
-=======
-    scriptsFile = Path.join __dirname, "..", "hubot-scripts.json"
-    Path.exists scriptsFile, (exists) =>
->>>>>>> 4b6f9aa1
       if exists
         Fs.readFile scriptsFile, (err, data) ->
           scripts = JSON.parse data
