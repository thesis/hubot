Robot = require 'robot'

class Shell extends Robot
  send: (user, strings...) ->
    for str in strings
      console.log str

  reply: (user, strings...) ->
    for str in strings
      @send user, "#{user.name}: #{str}"

  run: ->
    console.log "Hubot: the Shell."

    user = @userForId('1', {name: "Shell"})

    process.stdin.resume()
    process.stdin.on 'data', (txt) =>
      txt.toString().split("\n").forEach (line) =>
<<<<<<< HEAD
        return if line.length is 0
        @receive new Robot.Message user, line
=======
        return if line.length == 0
        @receive new Robot.TextMessage user, line
>>>>>>> dc543d39

    setTimeout =>
      user   = @userForId('1', {name: "Shell"})
      atmos  = @userForId('2', {name: "atmos"})
      holman = @userForId('3', {name: "Zach Holman"})
    , 3000

exports.Shell = Shell<|MERGE_RESOLUTION|>--- conflicted
+++ resolved
@@ -17,13 +17,8 @@
     process.stdin.resume()
     process.stdin.on 'data', (txt) =>
       txt.toString().split("\n").forEach (line) =>
-<<<<<<< HEAD
         return if line.length is 0
-        @receive new Robot.Message user, line
-=======
-        return if line.length == 0
         @receive new Robot.TextMessage user, line
->>>>>>> dc543d39
 
     setTimeout =>
       user   = @userForId('1', {name: "Shell"})
