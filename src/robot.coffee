Fs             = require 'fs'
Log            = require 'log'
Path           = require 'path'
HttpClient     = require 'scoped-http-client'
{EventEmitter} = require 'events'
async          = require 'async'

User = require './user'
Brain = require './brain'
Response = require './response'
{Listener,TextListener} = require './listener'
{EnterMessage,LeaveMessage,TopicMessage,CatchAllMessage} = require './message'
Middleware = require './middleware'

HUBOT_DEFAULT_ADAPTERS = [
  'campfire'
  'shell'
]

HUBOT_DOCUMENTATION_SECTIONS = [
  'description'
  'dependencies'
  'configuration'
  'commands'
  'notes'
  'author'
  'authors'
  'examples'
  'tags'
  'urls'
]

class Robot
  # Robots receive messages from a chat source (Campfire, irc, etc), and
  # dispatch them to matching listeners.
  #
  # adapterPath - A String of the path to local adapters.
  # adapter     - A String of the adapter name.
  # httpd       - A Boolean whether to enable the HTTP daemon.
  # name        - A String of the robot name, defaults to Hubot.
  #
  # Returns nothing.
  constructor: (adapterPath, adapter, httpd, name = 'Hubot', alias = false) ->
    @name       = name
    @events     = new EventEmitter
    @brain      = new Brain @
    @alias      = alias
    @adapter    = null
    @Response   = Response
    @commands   = []
    @listeners  = []
    @middleware =
      listener: new Middleware(@)
<<<<<<< HEAD
      response: new Middleware(@)
=======
      receive:  new Middleware(@)
>>>>>>> 54c6be9a
    @logger     = new Log process.env.HUBOT_LOG_LEVEL or 'info'
    @pingIntervalId = null
    @globalHttpOptions = {}

    @parseVersion()
    if httpd
      @setupExpress()
    else
      @setupNullRouter()

    @loadAdapter adapterPath, adapter

    @adapterName   = adapter
    @errorHandlers = []

    @on 'error', (err, res) =>
      @invokeErrorHandlers(err, res)
    @onUncaughtException = (err) =>
      @emit 'error', err
    process.on 'uncaughtException', @onUncaughtException

  # Public: Adds a custom Listener with the provided matcher, options, and
  # callback
  #
  # matcher  - A Function that determines whether to call the callback.
  #            Expected to return a truthy value if the callback should be
  #            executed.
  # options  - An Object of additional parameters keyed on extension name
  #            (optional).
  # callback - A Function that is called with a Response object if the
  #            matcher function returns true.
  #
  # Returns nothing.
  listen: (matcher, options, callback) ->
    @listeners.push new Listener(@, matcher, options, callback)

  # Public: Adds a Listener that attempts to match incoming messages based on
  # a Regex.
  #
  # regex    - A Regex that determines if the callback should be called.
  # options  - An Object of additional parameters keyed on extension name
  #            (optional).
  # callback - A Function that is called with a Response object.
  #
  # Returns nothing.
  hear: (regex, options, callback) ->
    @listeners.push new TextListener(@, regex, options, callback)

  # Public: Adds a Listener that attempts to match incoming messages directed
  # at the robot based on a Regex. All regexes treat patterns like they begin
  # with a '^'
  #
  # regex    - A Regex that determines if the callback should be called.
  # options  - An Object of additional parameters keyed on extension name
  #            (optional).
  # callback - A Function that is called with a Response object.
  #
  # Returns nothing.
  respond: (regex, options, callback) ->
    @hear(@respondPattern(regex), options, callback)

  # Public: Build a regular expression that matches messages addressed
  # directly to the robot
  #
  # regex - A RegExp for the message part that follows the robot's name/alias
  #
  # Returns RegExp.
  respondPattern: (regex) ->
    re = regex.toString().split('/')
    re.shift()
    modifiers = re.pop()

    if re[0] and re[0][0] is '^'
      @logger.warning \
        "Anchors don't work well with respond, perhaps you want to use 'hear'"
      @logger.warning "The regex in question was #{regex.toString()}"

    pattern = re.join('/')
    name = @name.replace(/[-[\]{}()*+?.,\\^$|#\s]/g, '\\$&')

    if @alias
      alias = @alias.replace(/[-[\]{}()*+?.,\\^$|#\s]/g, '\\$&')
      [a,b] = if name.length > alias.length then [name,alias] else [alias,name]
      newRegex = new RegExp(
        "^\\s*[@]?(?:#{a}[:,]?|#{b}[:,]?)\\s*(?:#{pattern})"
        modifiers
      )
    else
      newRegex = new RegExp(
        "^\\s*[@]?#{name}[:,]?\\s*(?:#{pattern})",
        modifiers
      )

    newRegex

  # Public: Adds a Listener that triggers when anyone enters the room.
  #
  # options  - An Object of additional parameters keyed on extension name
  #            (optional).
  # callback - A Function that is called with a Response object.
  #
  # Returns nothing.
  enter: (options, callback) ->
    @listen(
      ((msg) -> msg instanceof EnterMessage)
      options
      callback
    )

  # Public: Adds a Listener that triggers when anyone leaves the room.
  #
  # options  - An Object of additional parameters keyed on extension name
  #            (optional).
  # callback - A Function that is called with a Response object.
  #
  # Returns nothing.
  leave: (options, callback) ->
    @listen(
      ((msg) -> msg instanceof LeaveMessage)
      options
      callback
    )

  # Public: Adds a Listener that triggers when anyone changes the topic.
  #
  # options  - An Object of additional parameters keyed on extension name
  #            (optional).
  # callback - A Function that is called with a Response object.
  #
  # Returns nothing.
  topic: (options, callback) ->
    @listen(
      ((msg) -> msg instanceof TopicMessage)
      options
      callback
    )

  # Public: Adds an error handler when an uncaught exception or user emitted
  # error event occurs.
  #
  # callback - A Function that is called with the error object.
  #
  # Returns nothing.
  error: (callback) ->
    @errorHandlers.push callback

  # Calls and passes any registered error handlers for unhandled exceptions or
  # user emitted error events.
  #
  # err - An Error object.
  # res - An optional Response object that generated the error
  #
  # Returns nothing.
  invokeErrorHandlers: (err, res) ->
    @logger.error err.stack
    for errorHandler in @errorHandlers
     try
       errorHandler(err, res)
     catch errErr
       @logger.error "while invoking error handler: #{errErr}\n#{errErr.stack}"

  # Public: Adds a Listener that triggers when no other text matchers match.
  #
  # options  - An Object of additional parameters keyed on extension name
  #            (optional).
  # callback - A Function that is called with a Response object.
  #
  # Returns nothing.
  catchAll: (options, callback) ->
    # `options` is optional; need to isolate the real callback before
    # wrapping it with logic below
    if not callback?
      callback = options
      options = {}

    @listen(
      ((msg) -> msg instanceof CatchAllMessage)
      options
      ((msg) -> msg.message = msg.message.message; callback msg)
    )

  # Public: Registers new middleware for execution after matching but before
  # Listener callbacks
  #
  # middleware - A function that determines whether or not a given matching
  #              Listener should be executed. The function is called with
  #              (context, next, done). If execution should
  #              continue (next middleware, Listener callback), the middleware
  #              should call the 'next' function with 'done' as an argument.
  #              If not, the middleware should call the 'done' function with
  #              no arguments.
  #
  # Returns nothing.
  listenerMiddleware: (middleware) ->
    @middleware.listener.register middleware
    return undefined

<<<<<<< HEAD
  # Public: Registers new middleware for execution as a response to any
  # message is being sent.
  #
  # middleware - A function that examines an outgoing message and can modify
  #              it or prevent its sending. The function is called with
  #              (context, next, done). If execution should continue,
  #              the middleware should call next(done). If execution should stop,
  #              the middleware should call done(). To modify the outgoing message,
  #              set context.string to a new message.
  #
  # Returns nothing.
  responseMiddleware: (middleware) ->
    @middleware.response.register middleware
    return undefined

  # Public: Passes the given message to any interested Listeners.
=======
  # Public: Registers new middleware for execution before matching
  #
  # middleware - A function that determines whether or not listeners should be
  #              checked. The function is called with (context, next, done). If
  #              ext, next, done). If execution should continue to the next
  #              middleware or matching phase, it should call the 'next'
  #              function with 'done' as an argument. If not, the middleware
  #              should call the 'done' function with no arguments.
  #
  # Returns nothing.
  receiveMiddleware: (middleware) ->
    @middleware.receive.register middleware
    return undefined

  # Public: Passes the given message to any interested Listeners after running
  #         receive middleware.
>>>>>>> 54c6be9a
  #
  # message - A Message instance. Listeners can flag this message as 'done' to
  #           prevent further execution.
  #
  # cb - Optional callback that is called when message processing is complete
  #
  # Returns nothing.
  # Returns before executing callback
  receive: (message, cb) ->
    # When everything is finished (down the middleware stack and back up),
    # pass control back to the robot
    @middleware.receive.execute(
      {response: new Response(this, message)}
      @processListeners.bind this
      cb
    )

  # Private: Passes the given message to any interested Listeners.
  #
  # message - A Message instance. Listeners can flag this message as 'done' to
  #           prevent further execution.
  #
  # done - Optional callback that is called when message processing is complete
  #
  # Returns nothing.
  # Returns before executing callback
  processListeners: (context, done) ->
    # Try executing all registered Listeners in order of registration
    # and return after message is done being processed
    anyListenersExecuted = false
    async.detectSeries(
      @listeners,
      (listener, cb) =>
        try
          listener.call context.response.message, @middleware.listener, (listenerExecuted) ->
            anyListenersExecuted = anyListenersExecuted || listenerExecuted
            # Defer to the event loop at least after every listener so the
            # stack doesn't get too big
            process.nextTick () ->
              # Stop processing when message.done == true
              cb(context.response.message.done)
        catch err
          @emit('error', err, new @Response(@, context.response.message, []))
          # Continue to next listener when there is an error
          cb(false)
      ,
      # Ignore the result ( == the listener that set message.done = true)
      (_) =>
        # If no registered Listener matched the message
        if context.response.message not instanceof CatchAllMessage and not anyListenersExecuted
          @logger.debug 'No listeners executed; falling back to catch-all'
          @receive new CatchAllMessage(context.response.message), done
        else
          process.nextTick done if done?
    )
    return undefined


  # Public: Loads a file in path.
  #
  # path - A String path on the filesystem.
  # file - A String filename in path on the filesystem.
  #
  # Returns nothing.
  loadFile: (path, file) ->
    ext  = Path.extname file
    full = Path.join path, Path.basename(file, ext)
    if require.extensions[ext]
      try
        script = require(full)

        if typeof script is 'function'
          script @
          @parseHelp Path.join(path, file)
        else
          @logger.warning "Expected #{full} to assign a function to module.exports, got #{typeof script}"

      catch error
        @logger.error "Unable to load #{full}: #{error.stack}"
        process.exit(1)

  # Public: Loads every script in the given path.
  #
  # path - A String path on the filesystem.
  #
  # Returns nothing.
  load: (path) ->
    @logger.debug "Loading scripts from #{path}"

    if Fs.existsSync(path)
      for file in Fs.readdirSync(path).sort()
        @loadFile path, file

  # Public: Load scripts specified in the `hubot-scripts.json` file.
  #
  # path    - A String path to the hubot-scripts files.
  # scripts - An Array of scripts to load.
  #
  # Returns nothing.
  loadHubotScripts: (path, scripts) ->
    @logger.debug "Loading hubot-scripts from #{path}"
    for script in scripts
      @loadFile path, script

  # Public: Load scripts from packages specified in the
  # `external-scripts.json` file.
  #
  # packages - An Array of packages containing hubot scripts to load.
  #
  # Returns nothing.
  loadExternalScripts: (packages) ->
    @logger.debug "Loading external-scripts from npm packages"
    try
      if packages instanceof Array
        for pkg in packages
          require(pkg)(@)
      else
        for pkg, scripts of packages
          require(pkg)(@, scripts)
    catch err
      @logger.error "Error loading scripts from npm package - #{err.stack}"
      process.exit(1)

  # Setup the Express server's defaults.
  #
  # Returns nothing.
  setupExpress: ->
    user    = process.env.EXPRESS_USER
    pass    = process.env.EXPRESS_PASSWORD
    stat    = process.env.EXPRESS_STATIC
    port    = process.env.EXPRESS_PORT or process.env.PORT or 8080
    address = process.env.EXPRESS_BIND_ADDRESS or process.env.BIND_ADDRESS or '0.0.0.0'

    express = require 'express'
    multipart = require 'connect-multiparty'

    app = express()

    app.use (req, res, next) =>
      res.setHeader "X-Powered-By", "hubot/#{@name}"
      next()

    app.use express.basicAuth user, pass if user and pass
    app.use express.query()

    app.use express.json()
    app.use express.urlencoded()
    # replacement for deprecated express.multipart/connect.multipart
    # limit to 100mb, as per the old behavior
    app.use multipart(maxFilesSize: 100 * 1024 * 1024)

    app.use express.static stat if stat

    try
      @server = app.listen(port, address)
      @router = app
    catch err
      @logger.error "Error trying to start HTTP server: #{err}\n#{err.stack}"
      process.exit(1)

    herokuUrl = process.env.HEROKU_URL

    if herokuUrl
      herokuUrl += '/' unless /\/$/.test herokuUrl
      @pingIntervalId = setInterval =>
        HttpClient.create("#{herokuUrl}hubot/ping").post() (err, res, body) =>
          @logger.info 'keep alive ping!'
      , 5 * 60 * 1000

  # Setup an empty router object
  #
  # returns nothing
  setupNullRouter: ->
    msg = "A script has tried registering a HTTP route while the HTTP server is disabled with --disabled-httpd."
    @router =
      get: ()=> @logger.warning msg
      post: ()=> @logger.warning msg
      put: ()=> @logger.warning msg
      delete: ()=> @logger.warning msg


  # Load the adapter Hubot is going to use.
  #
  # path    - A String of the path to adapter if local.
  # adapter - A String of the adapter name to use.
  #
  # Returns nothing.
  loadAdapter: (path, adapter) ->
    @logger.debug "Loading adapter #{adapter}"

    try
      path = if adapter in HUBOT_DEFAULT_ADAPTERS
        "#{path}/#{adapter}"
      else
        "hubot-#{adapter}"

      @adapter = require(path).use @
    catch err
      @logger.error "Cannot load adapter #{adapter} - #{err}"
      process.exit(1)

  # Public: Help Commands for Running Scripts.
  #
  # Returns an Array of help commands for running scripts.
  helpCommands: ->
    @commands.sort()

  # Private: load help info from a loaded script.
  #
  # path - A String path to the file on disk.
  #
  # Returns nothing.
  parseHelp: (path) ->
    @logger.debug "Parsing help for #{path}"
    scriptName = Path.basename(path).replace /\.(coffee|js)$/, ''
    scriptDocumentation = {}

    body = Fs.readFileSync path, 'utf-8'

    currentSection = null
    for line in body.split "\n"
      break unless line[0] is '#' or line.substr(0, 2) is '//'

      cleanedLine = line.replace(/^(#|\/\/)\s?/, "").trim()

      continue if cleanedLine.length is 0
      continue if cleanedLine.toLowerCase() is 'none'

      nextSection = cleanedLine.toLowerCase().replace(':', '')
      if nextSection in HUBOT_DOCUMENTATION_SECTIONS
        currentSection = nextSection
        scriptDocumentation[currentSection] = []
      else
        if currentSection
          scriptDocumentation[currentSection].push cleanedLine.trim()
          if currentSection is 'commands'
            @commands.push cleanedLine.trim()

    if currentSection is null
      @logger.info "#{path} is using deprecated documentation syntax"
      scriptDocumentation.commands = []
      for line in body.split("\n")
        break    if not (line[0] is '#' or line.substr(0, 2) is '//')
        continue if not line.match('-')
        cleanedLine = line[2..line.length].replace(/^hubot/i, @name).trim()
        scriptDocumentation.commands.push cleanedLine
        @commands.push cleanedLine

  # Public: A helper send function which delegates to the adapter's send
  # function.
  #
  # user    - A User instance.
  # strings - One or more Strings for each message to send.
  #
  # Returns nothing.
  send: (user, strings...) ->
    @adapter.send user, strings...

  # Public: A helper reply function which delegates to the adapter's reply
  # function.
  #
  # user    - A User instance.
  # strings - One or more Strings for each message to send.
  #
  # Returns nothing.
  reply: (user, strings...) ->
    @adapter.reply user, strings...

  # Public: A helper send function to message a room that the robot is in.
  #
  # room    - String designating the room to message.
  # strings - One or more Strings for each message to send.
  #
  # Returns nothing.
  messageRoom: (room, strings...) ->
    user = { room: room }
    @adapter.send user, strings...

  # Public: A wrapper around the EventEmitter API to make usage
  # semantically better.
  #
  # event    - The event name.
  # listener - A Function that is called with the event parameter
  #            when event happens.
  #
  # Returns nothing.
  on: (event, args...) ->
    @events.on event, args...

  # Public: A wrapper around the EventEmitter API to make usage
  # semantically better.
  #
  # event   - The event name.
  # args...  - Arguments emitted by the event
  #
  # Returns nothing.
  emit: (event, args...) ->
    @events.emit event, args...

  # Public: Kick off the event loop for the adapter
  #
  # Returns nothing.
  run: ->
    @emit "running"
    @adapter.run()

  # Public: Gracefully shutdown the robot process
  #
  # Returns nothing.
  shutdown: ->
    clearInterval @pingIntervalId if @pingIntervalId?
    process.removeListener 'uncaughtException', @onUncaughtException
    @adapter.close()
    @brain.close()

  # Public: The version of Hubot from npm
  #
  # Returns a String of the version number.
  parseVersion: ->
    pkg = require Path.join __dirname, '..', 'package.json'
    @version = pkg.version

  # Public: Creates a scoped http client with chainable methods for
  # modifying the request. This doesn't actually make a request though.
  # Once your request is assembled, you can call `get()`/`post()`/etc to
  # send the request.
  #
  # url - String URL to access.
  # options - Optional options to pass on to the client
  #
  # Examples:
  #
  #     robot.http("http://example.com")
  #       # set a single header
  #       .header('Authorization', 'bearer abcdef')
  #
  #       # set multiple headers
  #       .headers(Authorization: 'bearer abcdef', Accept: 'application/json')
  #
  #       # add URI query parameters
  #       .query(a: 1, b: 'foo & bar')
  #
  #       # make the actual request
  #       .get() (err, res, body) ->
  #         console.log body
  #
  #       # or, you can POST data
  #       .post(data) (err, res, body) ->
  #         console.log body
  #
  #    # Can also set options
  #    robot.http("https://example.com", {rejectUnauthorized: false})
  #
  # Returns a ScopedClient instance.
  http: (url, options) ->
    HttpClient.create(url, @extend({}, @globalHttpOptions, options))
      .header('User-Agent', "Hubot/#{@version}")

  # Private: Extend obj with objects passed as additional args.
  #
  # Returns the original object with updated changes.
  extend: (obj, sources...) ->
    for source in sources
      obj[key] = value for own key, value of source
    obj


module.exports = Robot<|MERGE_RESOLUTION|>--- conflicted
+++ resolved
@@ -51,11 +51,8 @@
     @listeners  = []
     @middleware =
       listener: new Middleware(@)
-<<<<<<< HEAD
       response: new Middleware(@)
-=======
       receive:  new Middleware(@)
->>>>>>> 54c6be9a
     @logger     = new Log process.env.HUBOT_LOG_LEVEL or 'info'
     @pingIntervalId = null
     @globalHttpOptions = {}
@@ -253,7 +250,6 @@
     @middleware.listener.register middleware
     return undefined
 
-<<<<<<< HEAD
   # Public: Registers new middleware for execution as a response to any
   # message is being sent.
   #
@@ -269,8 +265,6 @@
     @middleware.response.register middleware
     return undefined
 
-  # Public: Passes the given message to any interested Listeners.
-=======
   # Public: Registers new middleware for execution before matching
   #
   # middleware - A function that determines whether or not listeners should be
@@ -287,7 +281,6 @@
 
   # Public: Passes the given message to any interested Listeners after running
   #         receive middleware.
->>>>>>> 54c6be9a
   #
   # message - A Message instance. Listeners can flag this message as 'done' to
   #           prevent further execution.
