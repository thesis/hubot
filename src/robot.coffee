--- conflicted
+++ resolved
@@ -40,23 +40,11 @@
   # name        - A String of the robot name, defaults to Hubot.
   #
   # Returns nothing.
-<<<<<<< HEAD
   constructor: (adapterPath, adapter, httpd, name = 'Hubot', alias = false) ->
-    @name      = name
-    @events    = new EventEmitter
-    @brain     = new Brain @
-    @alias     = alias
-    @adapter   = null
-    @Response  = Response
-    @commands  = []
-    @listeners = []
-    @logger    = new Log process.env.HUBOT_LOG_LEVEL or 'info'
-=======
-  constructor: (adapterPath, adapter, httpd, name = 'Hubot') ->
     @name       = name
     @events     = new EventEmitter
     @brain      = new Brain @
-    @alias      = false
+    @alias      = alias
     @adapter    = null
     @Response   = Response
     @commands   = []
@@ -64,7 +52,6 @@
     @middleware =
       listener: new Middleware(@)
     @logger     = new Log process.env.HUBOT_LOG_LEVEL or 'info'
->>>>>>> a25fe5d7
     @pingIntervalId = null
     @globalHttpOptions = {}
 
