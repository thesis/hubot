--- conflicted
+++ resolved
@@ -14,7 +14,7 @@
 
 ## node and npm
 
-To start, your windows server will need node and npm. 
+To start, your windows server will need node and npm.
 The best way to do this is with [chocolatey](http://chocolatey.org) using the [nodejs.install](http://chocolatey.org/packages/nodejs.install) package.
 I've found that sometimes the system path variable is not correctly set; ensure you can run node/npm from the command line. If needed set the PATH variable with "setx PATH \"%PATH%;C:\Program Files\nodejs\" "
 
@@ -22,7 +22,6 @@
 
 ## Updating code on the server
 
-<<<<<<< HEAD
 To get the code on your server, you can follow the instructions at [Getting Started](/docs/index.md) on your local development machine or directly on the server. If you are building locally, push your hubot to GitHub and clone the repo onto your server. Don't clone the normal [github/hubot repository](http://github.com/github/hubot), make sure you're using the Yo Generator to build your own hubot.
 
 ## Setting up environment vars
@@ -32,11 +31,6 @@
     [Environment]::SetEnvironmentVariable("HUBOT_ADAPTER", "Campfire", "Machine")
 
 This is equivalent to going into the system menu -> selecting advanced system settings -> environment vars and adding a new system variable called HUBOT_ADAPTER with the value of Campfire.
-=======
-The simplest way to update your hubot's code is going to be to have a git
-checkout of your hubot's source code (that you've created during [Getting Started](../index.md), not the [github/hubot repository](http://github.com/github/hubot), and just git pull to get change. This may
-feel a dirty hack, but it works when you are starting out.
->>>>>>> a658cc3e
 
 ## Starting, stopping, and restarting hubot
 
@@ -64,7 +58,7 @@
 
     Set-ExecutionPolicy RemoteSigned
 
-You can set this .ps1 as scheduled task on boot if you like or some other way to start your process. 
+You can set this .ps1 as scheduled task on boot if you like or some other way to start your process.
 
 ## Expanding the documentation
 
