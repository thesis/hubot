--- conflicted
+++ resolved
@@ -727,13 +727,7 @@
     - middleware may decorate (but not modify) the response object with additional information (e.g. add a property to `response.message.user` with a user's LDAP groups)
     - note: the textual message (`response.message.text`) should be considered immutable in listener middleware
 
-<<<<<<< HEAD
 # Receive Middleware
-=======
-- `next`
-  - a Function with no additional properties that should be called to continue on to the next piece of middleware/execute the Listener callback
-  - `next` should be called with a single optional argument: either the provided `done` function or a new function that eventually calls `done`
->>>>>>> a25fe5d7
 
 Receive middleware runs before any listeners have executed. It's suitable for
 blacklisting commands that have not been updated to add an ID, metrics, and more.
