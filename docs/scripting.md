# Scripting

Hubot out of the box doesn't do too much, but it is an extensible, scriptable robot friend.

## Anatomy of script loading

There are three main sources to load scripts from:

* all scripts __bundled__ with your hubot installation under `scripts/` dir
* __community scripts__ specified in `hubot-scripts.json` and shipped in the `hubot-scripts` npm package
* scripts loaded from external __npm packages__ and specified in `external-scripts.json`

### Community Scripts

To use community scripts, place the name of the script in the `hubot-scripts.json` file. For example:

```coffeescript
["redis-brain.coffee", "shipit.coffee", "whatis.coffee", "<new-script-name>.coffee"]
```

(Please check the [script catalog](http://hubot-script-catalog.herokuapp.com) and the [hubot-scripts repo](https://github.com/github/hubot-scripts/tree/master/src/scripts) for scripts carefully crafted for you by lots of nice folks)

### NPM Packages

Another way is to install scripts via an npm package (you can check some of them [here](https://npmjs.org/search?q=hubot)).

To load those scripts to your hubot installation, you need to place them in the `external-scripts.json` file after adding the required npm packages to the `package.json` dependency section.

Here is an example of adding the [hubot-botriot](https://npmjs.org/package/hubot-botriot) npm package:

```json
{
 ...

  "dependencies": {
    "hubot":         ">= 2.6.0 < 3.0.0",
    "hubot-scripts": ">= 2.5.0 < 3.0.0",
    "hubot-botriot": "",
  },

...
}
```

### Bundled Scripts

Last but not least, you can put your own scripts under the `scripts/` directory. All scripts placed there are automatically loaded and ready to use with your hubot.

You can also use this for customizing scripts from other sources. Just copy the *.coffee file into this directory and make whatever changes you'd like.

Instructions for writing your own scripts can be found below.

## Anatomy of a script

When you created your hubot, the generator also created a `scripts` directory. If you peek around there, you will see some examples of scripts. For a script to be a script, it needs to:

* live in a directory on the hubot script load path (`src/scripts` and `scripts` by default)
* be a `.coffee` or `.js` file
* export a function

By export a function, we just mean:

```coffeescript
module.exports = (robot) ->
  # your code here
```

The `robot` parameter is an instance of your robot friend. At this point, we can start scripting up some awesomeness.

## Hearing and responding

Since this is a chat bot, the most common interactions are based on messages. Hubot can `hear` messages said in a room or `respond` to messages directly addressed at it. Both methods take a regular expression and a callback function as parameters. For example:

```coffeescript
module.exports = (robot) ->
  robot.hear /badger/i, (msg) ->
    # your code here

  robot.respond /open the pod bay doors/i, (msg) ->
    # your code here
```

The `robot.hear /badger/` callback is called anytime a message's text matches. For example:

* Stop badgering the witness
* badger me
* what exactly is a badger anyways

The `robot.respond /open the pod bay doors/i` callback is only called for messages that are immediately preceded by the robot's name or alias. If the robot's name is HAL and alias is /, then this callback would be triggered for:

*  hal open the pod bay doors
* HAL: open the pod bay doors
* @HAL open the pod bay doors
* /open the pod bay doors

It wouldn't be called for:

* HAL: please open the pod bay doors
   *  because its `respond` is bound to the text immediately following the robot name
*  has anyone ever mentioned how lovely you are when you open pod bay doors?
   * because it lacks the robot's name

<<<<<<< HEAD
The options Object is a way to attach arbitrary metadata to a Listener (hear/respond entry) and enable easy extension of the core hubot functionality. By default, the only handled option inside the options Object is `id`. Additional options may be handled by other scripts that extend hubot; for more information, see the Middleware section of this document.

Every Listener (hear/respond) should be given a unique name (options.id; defaults to 'unknown'). At minimum, names should be scoped by module (e.g. "my-module.my-listener"). These names allow other scripts to extend the functionality of existing scripts with additional functionality like authorization and rate limiting.

=======
>>>>>>> 348b5b2f
## Send & reply

The `msg` parameter is, despite the name, an instance of [Response](../src/response.coffee). With it, you can `send` a message back to the room the `msg` came from, `emote` a message to a room (If the given adapter supports it), or `reply` to the person that sent the message. For example:

```coffeescript
module.exports = (robot) ->
  robot.hear /badger/i, (msg) ->
    msg.send "Badgers? BADGERS? WE DON'T NEED NO STINKIN BADGERS"

  robot.respond /open the pod bay doors/i, (msg) ->
    msg.reply "I'm afraid I can't let you do that."

  robot.hear /I like pie/i, (msg) ->
    msg.emote "makes a freshly baked pie"
```

The `robot.hear /badgers/` callback sends a message exactly as specified regardless of who said it, "Badgers? BADGERS? WE DON'T NEED NO STINKIN BADGERS".

If a user Dave says "HAL: open the pod bay doors", `robot.respond /open the pod bay doors/i` callback sends a message "Dave: I'm afraid I can't let you do that."

## Capturing data

So far, our scripts have had static responses, which while amusing, are boring functionality-wise. `msg.match` has the result of `match`ing the incoming message against the regular expression. This is just a [JavaScript thing](http://www.w3schools.com/jsref/jsref_match.asp), which ends up being an array with index 0 being the full text matching the expression. If you include capture groups, those will be populated `msg.match`. For example, if we update a script like:

```coffeescript
  robot.respond /open the (.*) doors/i, (msg) ->
    # your code here
```

If Dave says "HAL: open the pod bay doors", then `msg.match[0]` is "open the pod bay doors", and `msg.match[1]` is just "pod bay". Now we can start doing more dynamic things:

```coffeescript
  robot.respond /open the (.*) doors/i, (msg) ->
    doorType = msg.match[1]
    if doorType is "pod bay"
      msg.reply "I'm afraid I can't let you do that."
    else
      msg.reply "Opening #{doorType} doors"
```

## Making HTTP calls

Hubot can make HTTP calls on your behalf to integrate & consume third party APIs. This can be through an instance of [node-scoped-http-client](https://github.com/technoweenie/node-scoped-http-client) available at `robot.http`. The simplest case looks like:


```coffeescript
  robot.http("https://midnight-train")
    .get() (err, res, body) ->
      # your code here
```

A post looks like:

```coffeescript
  data = JSON.stringify({
    foo: 'bar'
  })
  robot.http("https://midnight-train")
    .post(data) (err, res, body) ->
      # your code here
```


`err` is an error encountered on the way, if one was encountered. You'll generally want to check for this and handle accordingly:

```coffeescript
  robot.http("https://midnight-train")
    .get() (err, res, body) ->
      if err
        msg.send "Encountered an error :( #{err}"
        return
      # your code here, knowing it was successful
```

`res` is an instance of node's [http.ServerResponse](http://nodejs.org/api/http.html#http_class_http_serverresponse). Most of the methods don't matter as much when using node-scoped-http-client, but of interest are `statusCode` and `getHeader`. Use `statusCode` to check for the HTTP status code, where usually non-200 means something bad happened. Use `getHeader` for peeking at the header, for example to check for rate limiting:

```coffeescript
  robot.http("https://midnight-train")
    .get() (err, res, body) ->
      # pretend there's error checking code here

      if res.statusCode isnt 200
        msg.send "Request didn't come back HTTP 200 :("
        return

      rateLimitRemaining = parseInt res.getHeader('X-RateLimit-Limit') if res.getHeader('X-RateLimit-Limit')
      if rateLimitRemaining and rateLimitRemaining < 1
        msg.send "Rate Limit hit, stop believing for awhile"

      # rest of your code
```

`body` is the response's body as a string, the thing you probably care about the most:

```coffeescript
  robot.http("https://midnight-train")
    .get() (err, res, body) ->
      # error checking code here

      msg.send "Got back #{body}"
```

### JSON

If you are talking to APIs, the easiest way is going to be JSON because it doesn't require any extra dependencies. When making the `robot.http` call, you should usually set the  `Accept` header to give the API a clue that's what you are expecting back. Once you get the `body` back, you can parse it with `JSON.parse`:

```coffeescript
  robot.http("https://midnight-train")
    .header('Accept', 'application/json')
    .get() (err, res, body) ->
      # error checking code here

      data = JSON.parse(body)
      msg.send "#{data.passenger} taking midnight train going #{data.destination}"
```

It's possible to get non-JSON back, like if the API hit an error and it tries to render a normal HTML error instead of JSON. To be on the safe side, you should check the `Content-Type`, and catch any errors while parsing.

```coffeescript
  robot.http("https://midnight-train")
    .header('Accept', 'application/json')
    .get() (err, res, body) ->
      # err & response status checking code here

      if response.getHeader('Content-Type') isnt 'application/json'
        msg.send "Didn't get back JSON :("
        return

      data = null
      try
        data = JSON.parse(body)
      catch error
       msg.send "Ran into an error parsing JSON :("
       return

      # your code here
```

### XML

XML APIs are harder because there's not a bundled XML parsing library. It's beyond the scope of this documentation to go into detail, but here are a few libraries to check out:

* [xml2json](https://github.com/buglabs/node-xml2json) (simplest to use, but has some limitations)
* [jsdom](https://github.com/tmpvar/jsdom) (JavaScript implementation of the W3C DOM)
* [xml2js](https://github.com/Leonidas-from-XIV/node-xml2js)

### Screen scraping

For those times that there isn't an API, there's always the possibility of screen-scraping. It's beyond the scope of this documentation to go into detail, but here's a few libraries to check out:

* [cheerio](https://github.com/MatthewMueller/cheerio) (familiar syntax and API to jQuery)
* [jsdom](https://github.com/tmpvar/jsdom) (JavaScript implementation of the W3C DOM)

## Random

A common pattern is to hear or respond to commands, and send with a random funny image or line of text from an array of possibilities. It's annoying to do this in JavaScript and CoffeeScript out of the box, so Hubot includes a convenience method:

```coffeescript
lulz = ['lol', 'rofl', 'lmao']

msg.send msg.random lulz
```

## Topic

Hubot can react to a room's topic changing, assuming that the adapter supports it.

```coffeescript
module.exports = (robot) ->
  robot.topic (msg) ->
    msg.send "#{msg.message.text}? That's a Paddlin'"
```

## Entering and leaving

Hubot can see users entering and leaving, assuming that the adapter supports it.

```coffeescript
enterReplies = ['Hi', 'Target Acquired', 'Firing', 'Hello friend.', 'Gotcha', 'I see you']
leaveReplies = ['Are you still there?', 'Target lost', 'Searching']

module.exports = (robot) ->
  robot.enter (msg) ->
    msg.send msg.random enterReplies
  robot.leave (msg) ->
    msg.send msg.random leaveReplies
```

## Environment variables

Hubot can access the environment he's running in, just like any other node program, using [`process.env`](http://nodejs.org/api/process.html#process_process_env). This can be used to configure how scripts are run, with the convention being to use the `HUBOT_` prefix.

```coffeescript
answer = process.env.HUBOT_ANSWER_TO_THE_ULTIMATE_QUESTION_OF_LIFE_THE_UNIVERSE_AND_EVERYTHING

module.exports = (robot) ->
  robot.respond /what is the answer to the ultimate question of life/, (msg)
    msg.send "#{answer}, but what is the question?"
```

Take care to make sure the script can load if it's not defined, give the Hubot developer notes on how to define it, or default to something. It's up to the script writer to decide if that should be a fatal error (e.g. hubot exits), or not (make any script that relies on it to say it needs to be configured. When possible and when it makes sense to, having a script work without any other configuration is preferred.

Here we can default to something:

```coffeescript
answer = process.env.HUBOT_ANSWER_TO_THE_ULTIMATE_QUESTION_OF_LIFE_THE_UNIVERSE_AND_EVERYTHING or 42

module.exports = (robot) ->
  robot.respond /what is the answer to the ultimate question of life/, (msg)
    msg.send "#{answer}, but what is the question?"
```

Here we exit if it's not defined:

```coffeescript
answer = process.env.HUBOT_ANSWER_TO_THE_ULTIMATE_QUESTION_OF_LIFE_THE_UNIVERSE_AND_EVERYTHING
unless answer?
  console.log "Missing HUBOT_ANSWER_TO_THE_ULTIMATE_QUESTION_OF_LIFE_THE_UNIVERSE_AND_EVERYTHING in environment: please set and try again"
  process.exit(1)

module.exports = (robot) ->
  robot.respond /what is the answer to the ultimate question of life/, (msg)
    msg.send "#{answer}, but what is the question?"
```

And lastly, we update the `robot.respond` to check it:

```coffeescript
answer = process.env.HUBOT_ANSWER_TO_THE_ULTIMATE_QUESTION_OF_LIFE_THE_UNIVERSE_AND_EVERYTHING

module.exports = (robot) ->
  robot.respond /what is the answer to the ultimate question of life/, (msg)
    unless answer?
      msg.send "Missing HUBOT_ANSWER_TO_THE_ULTIMATE_QUESTION_OF_LIFE_THE_UNIVERSE_AND_EVERYTHING in environment: please set and try again"
      return
    msg.send "#{answer}, but what is the question?"
```

## Dependencies

Hubot uses [npm](https://github.com/isaacs/npm) to manage its dependencies. To additional packages, add them to `dependencies` in `package.json`. For example, to add lolimadeupthispackage 1.2.3, it'd look like:

```json
  "dependencies": {
    "hubot":         "2.5.5",
    "hubot-scripts": "2.4.6",
    "lolimadeupthispackage": "1.2.3"
  },
```

If you are using scripts from hubot-scripts, take note of the `Dependencies` documentation in the script to add. They are listed in a format that can be copy & pasted into `package.json`, just make sure to add commas as necessary to make it valid JSON.

# Timeouts and Intervals

Hubot can run code later using JavaScript's built-in [setTimeout](http://nodejs.org/api/timers.html#timers_settimeout_callback_delay_arg). It takes a callback method, and the amount of time to wait before calling it:

```coffeescript
module.exports = (robot) ->
  robot.respond /you are a little slow/, (msg)
    setTimeout () ->
      msg.send "Who you calling 'slow'?"
    , 60 * 1000
```

Additionally, Hubot can run code on an interval using [setInterval](http://nodejs.org/api/timers.html#timers_setinterval_callback_delay_arg). It takes a callback method, and the amount of time to wait between calls:

```coffeescript
module.exports = (robot) ->
  robot.respond /annoy me/, (msg)
    msg.send "Hey, want to hear the most annoying sound in the world?"
    setInterval () ->
      msg.send "AAAAAAAAAAAEEEEEEEEEEEEEEEEEEEEEEEEIIIIIIIIHHHHHHHHHH"
    , 1000
```

Both `setTimeout` and `setInterval` return the ID of the timeout or interval it created. This can be used to to `clearTimeout` and `clearInterval`.

```coffeescript
module.exports = (robot) ->
  annoyIntervalId = null

  robot.respond /annoy me/, (msg)
    if annoyIntervalId
      msg.send "AAAAAAAAAAAEEEEEEEEEEEEEEEEEEEEEEEEIIIIIIIIHHHHHHHHHH"
      return

    msg.send "Hey, want to hear the most annoying sound in the world?"
    annoyIntervalId = setInterval () ->
      msg.send "AAAAAAAAAAAEEEEEEEEEEEEEEEEEEEEEEEEIIIIIIIIHHHHHHHHHH"
    , 1000

  robot.respond /unannoy me/, (msg)
    if annoyIntervalId
      msg.send "GUYS, GUYS, GUYS!"
      clearInterval(annoyIntervalId)
      annoyIntervalId = null
    else
      msg.send "Not annoying you right now, am I?"
```

## HTTP Listener

Hubot includes support for the [express](http://expressjs.com/guide.html) web framework to serve up HTTP requests. It listens on the port specified by the `PORT` environment variable, and defaults to 8080. An instance of an express application is available at `robot.router`. It can be protected with username and password by specifying `EXPRESS_USER` and `EPXRESS_PASSWORD`. It can automatically serve static files by setting `EXPRESS_STATIC`.

The most common use of this is for providing HTTP end points for services with webhooks to push to, and have those show up in chat.


```coffeescript
module.exports = (robot) ->
  robot.router.post '/hubot/chatsecrets/:room', (req, res) ->
    room   = req.params.room
    data   = JSON.parse req.body.payload
    secret = data.secret

    robot.messageRoom room, "I have a secret: #{secret}"

    res.send 'OK'
```

## Events

Hubot can also respond to events which can be used to pass data between scripts. This is done by encapsulating node.js's [EventEmitter](http://nodejs.org/api/events.html#events_class_events_eventemitter) with `robot.emit` and `robot.on`.

One use case for this would be to have one script for handling interactions with a service, and then emitting events as they come up. For example, we could have a script that receives data from a GitHub post-commit hook, make that emit commits as they come in, and then have another script act on those commits.

```coffeescript
# src/scripts/github-commits.coffee
module.exports = (robot) ->
  robot.router.post "/hubot/gh-commits", (req, res) ->
    robot.emit "commit", {
        user    : {}, #hubot user object
        repo    : 'https://github.com/github/hubot',
        hash  : '2e1951c089bd865839328592ff673d2f08153643'
    }
```

```coffeescript
# src/scripts/heroku.coffee
module.exports = (robot) ->
  robot.on "commit", (commit) ->
    robot.send commit.user, "Will now deploy #{commit.hash} from #{commit.repo}!"
    #deploy code goes here
```

If you provide an event, it's highly recommended to include a hubot user or room object in its data. This would allow for hubot to notify a user or room in chat.

## Middleware

Hubot supports injecting arbitrary code in between the listener match and execute steps. This allows you to create very interesting extensions that apply to all scripts. Examples include centralized authorization policies, rate limiting, logging, and metrics.

Similar to [Express middleware](http://expressjs.com/api.html#middleware), Hubot middleware executes middleware in definition order. Each piece of middleware can either continue the chain (by calling `next`) or interrupt the chain (by calling `done`). If all middleware continues, the listener callback is executed and `done` is called. Middleware may wrap the `done` callback to allow executing code in the second half of the process (after the listener callback has been executed or a deeper piece of middleware has interrupted). Due to the potentially asynchronous nature of middleware, each piece of middleware is responsible for catching its own exceptions and emitting an `error` event.

On execution, middleware is passed:
- robot object
- matching Listener object (with associated metadata)
- response object (contains the original message)
- next/done callbacks.

A fully functioning example can be found in [hubot-rbac](https://github.com/michaelansel/hubot-rbac/blob/master/src/rbac.coffee).

A simple example of middleware logging command executions:
```coffeescript
module.exports = (robot) ->
  robot.addListenerMiddleware (robot, listener, response, next, done) ->
    # Log commands
    robot.logger.info "#{response.message.user.name} asked me to #{response.message.text}"
    # Continue executing middleware
    next(done)
```

A more complex example making a rate limiting decision:
```coffeescript
module.exports = (robot) ->
  # Map of listener ID to last time it was executed
  lastExecutedTime = {}

  robot.addListenerMiddleware (robot, listener, response, next, done) ->
    try
      # Default to 1s unless listener provides a different minimum period
      minPeriodMs = listener.options?.rateLimits?.minPeriodMs? or 1000

      # See if command has been executed recently
      if lastExecutedTime.hasOwnProperty(listener.options.id) and
         lastExecutedTime[listener.options.id] > (Date.now()-minPeriodMs)
        # Command is being executed too quickly!
        done()
      else
        next () ->
          lastExecutedTime[listener.options.id] = Date.now()
    catch err
      robot.emit('error', err, response)
```
In this example, the middleware checks to see if the listener has been executed in the last 1,000ms. If so, the middleware intercepts and calls `done` immediately, preventing the listener callback from being called. If the listener is allowed to execute, the middleware attaches a `done` handler so that it can record the time the listener *finished* executing.

This example also shows how listener-specific metadata can be leveraged to create very powerful extensions: a script developer can use the rate limiting middleware to easily rate limit commands at different rates by just adding the middleware and setting a listener option.

## Error Handling

No code is perfect, and errors and exceptions are to be expected. Previously, an uncaught exceptions would crash your hubot instance. Hubot now includes an `uncaughtException` handler, which provides hooks for scripts to do something about exceptions.

```coffeescript
# src/scripts/does-not-compute.coffee
module.exports = (robot) ->
  robot.error (err, msg) ->
    robot.logger.error "DOES NOT COMPUTE"

    if msg?
      msg.reply "DOES NOT COMPUTE"
```

You can do anything you want here, but you will want to take extra precaution of rescuing and logging errors, particularly with asynchronous code. Otherwise, you might find yourself with recursive errors and not know what is going on.

Under the hood, there is an 'error' event emitted, with the error handlers consuming that event. The uncaughtException handler [technically leaves the process in an unknown state](http://nodejs.org/api/process.html#process_event_uncaughtexception). Therefore, you should rescue your own exceptions whenever possible, and emit them yourself. The first argument is the error emitted, and the second argument is an optional message that generated the error.

Using previous examples:

```coffeescript
  robot.router.post '/hubot/chatsecrets/:room', (req, res) ->
    room = req.params.room
    data = null
    try
      data = JSON.parse req.body.payload
    catch err
      robot.emit 'error', error

    # rest of the code here


  robot.hear /midnight train/i, (msg)
    robot.http("https://midnight-train")
      .get() (err, res, body) ->
        if err
          msg.reply "Had problems taking the midnight train"
          robot.emit 'error', err, msg
          return
        # rest of code here
```

For the second example, it's worth thinking about what messages the user would see. If you have an error handler that replies to the user, you may not need to add a custom

## Documenting Scripts

Hubot scripts can be documented with comments at the top of their file, for example:

```coffeescript
# Description:
#   <description of the scripts functionality>
#
# Dependencies:
#   "<module name>": "<module version>"
#
# Configuration:
#   LIST_OF_ENV_VARS_TO_SET
#
# Commands:
#   hubot <trigger> - <what the respond trigger does>
#   <trigger> - <what the hear trigger does>
#
# Notes:
#   <optional notes required for the script>
#
# Author:
#   <github username of the original script author>
```

The most important and user facing of these is `Commands`. At load time, Hubot looks at the `Commands` section of each scripts, and build a list of all commands. The included `help.coffee` lets a user ask for help across all commands, or with a search. Therefore, documenting the commands make them a lot more discoverable by users.

When documenting commands, here are some best practices:

* Stay on one line. Help commands get sorted, so would insert the second line at an unexpected location, where it probably won't make sense.
* Refer to the Hubot as hubot, even if your hubot is named something else. It will automatically be replaced with the correct name. This makes it easier to share scripts without having to update docs.
* For `robot.respond` documentation, always prefix with `hubot`. Hubot will automatically replace this with your robot's name, or the robot's alias if it has one
* Check out how man pages document themselves. In particular, brackets indicate optional parts, '...' for any number of arguments, etc.

The other sections are more relevant to developers of the bot, particularly dependencies, configuration variables, and notes. All contributions to [hubot-scripts](https://github.com/github/hubot-scripts) should include all these sections that are related to getting up and running with the script.



## Persistence

Hubot has an in-memory key-value store exposed as `robot.brain` that can be
used to store and retrieve data by scripts.

```coffeescript
robot.respond /have a soda/i, (msg) ->
  # Get number of sodas had (coerced to a number).
  sodasHad = robot.brain.get('totalSodas') * 1 or 0

  if sodasHad > 4
    msg.reply "I'm too fizzy.."

  else
    msg.reply 'Sure!'

    robot.brain.set 'totalSodas', sodasHad+1
robot.respond /sleep it off/i, (msg) ->
  robot.brain.set 'totalSodas', 0
  robot.respond 'zzzzz'
```

If the script needs to lookup user data, there are methods on `robot.brain` for looking up one or many users by id, name, or 'fuzzy' matching of name: `userForName`, `userForId`, `userForFuzzyName`, and `usersForFuzzyName`.

```coffeescript
module.exports = (robot) ->

  robot.respond /who is @?([\w .\-]+)\?*$/i, (msg) ->
    name = msg.match[1].trim()

    users = robot.brain.usersForFuzzyName(name)
    if users.length is 1
      user = users[0]
      # Do something interesting here..

      msg.send "#{name} is user - #{user}"
```

## Script Load Order

Scripts are loaded from the `scripts/` directory. They are loaded in alphabetical order, so you can expect a consistent load order of scripts. For example:

* `scripts/1-first.coffee`
* `scripts/_second.coffee`
* `scripts/third.coffee`

# Sharing Scripts

Once you've built some new scripts to extend the abilities of your robot friend, you should consider sharing them with the world! At the minimum, you need to package up your script and submit it to the [Node.js Package Registry](http://npmjs.org). You should also review the best practices for sharing scripts below.

## Creating A Script Package

Creating a script package for hubot is very simple. Start by creating a normal
`npm` package. Make sure you add a main file for the entry point (e.g.
`index.js` or `index.coffee`).

In this entry point file you're going to have to export a function that hubot
will use to load the scripts in your package. Below is a simple example for
loading each script in a `./scripts` directory in your package.

```coffeescript
Fs   = require 'fs'
Path = require 'path'

module.exports = (robot) ->
  path = Path.resolve __dirname, 'scripts'
  Fs.exists path, (exists) ->
    if exists
      for file in Fs.readdirSync(path)
        robot.loadFile path, file
        robot.parseHelp Path.join(path, file)
```

After you've built your `npm` package you can publish it to [npmjs](http://npmjs.org).

## Listener Metadata

In addition to a regular expression and callback, the `hear` and `respond` functions also accept an optional options Object which can be used to attach arbitrary metadata to the generated Listener object. This metadata allows for easy extension of your script's behavior without modifying the script package.

The most important and most common metadata key is `id`. Every Listener should be given a unique name (options.id; defaults to 'unknown'). Names should be scoped by module (e.g. 'my-module.my-listener'). These names allow other scripts to directly address individual listeners and extend them with additional functionality like authorization and rate limiting.

Additional extensions may define and handle additional metadata keys.

Returning to an earlier example:
```coffeescript
module.exports = (robot) ->
  robot.respond /annoy me/, id:'annoyance.start', (msg)
    # code to annoy someone

  robot.respond /unannoy me/, id:'annoyance.stop', (msg)
    # code to stop annoying someone
```

These scoped identifiers allow you to externally specify new behaviors like:
- authorization policy: "allow everyone in the `annoyers` group to execute `annoyance.*` commands"
- rate limiting: "only allow executing `annoyance.start` once every 30 minutes"<|MERGE_RESOLUTION|>--- conflicted
+++ resolved
@@ -100,13 +100,6 @@
 *  has anyone ever mentioned how lovely you are when you open pod bay doors?
    * because it lacks the robot's name
 
-<<<<<<< HEAD
-The options Object is a way to attach arbitrary metadata to a Listener (hear/respond entry) and enable easy extension of the core hubot functionality. By default, the only handled option inside the options Object is `id`. Additional options may be handled by other scripts that extend hubot; for more information, see the Middleware section of this document.
-
-Every Listener (hear/respond) should be given a unique name (options.id; defaults to 'unknown'). At minimum, names should be scoped by module (e.g. "my-module.my-listener"). These names allow other scripts to extend the functionality of existing scripts with additional functionality like authorization and rate limiting.
-
-=======
->>>>>>> 348b5b2f
 ## Send & reply
 
 The `msg` parameter is, despite the name, an instance of [Response](../src/response.coffee). With it, you can `send` a message back to the room the `msg` came from, `emote` a message to a room (If the given adapter supports it), or `reply` to the person that sent the message. For example:
