--- conflicted
+++ resolved
@@ -1,220 +1,22 @@
 # Hubot
 
-Hubot is a chat bot, modeled after GitHub's Campfire bot, hubot. He's pretty cool. He's extendible with [community scripts](https://github.com/github/hubot-scripts) and your own custom scripts, and can work on [many different chat services](docs/adapters.md).
+Hubot is a chat bot, modeled after GitHub's Campfire bot, hubot. He's pretty
+cool. He's extendible with
+[community scripts](https://github.com/github/hubot-scripts) and your own custom
+scripts, and can work on [many different chat services](docs/adapters.md).
 
 This repository provides a library that's distributed by `npm` that you
-you use for building your own bots.  See the [docs/README.md](docs/README.md) for details on getting up and running with your very own robot friend.
+you use for building your own bots.  See the [docs/README.md](docs/README.md)
+for details on getting up and running with your very own robot friend.
 
-<<<<<<< HEAD
-In most cases, you'll probably never have to hack on this repo directly if you are building your own bot. But if you do...
-=======
-Follow the instructions below and get your own hubot ready to deploy.
->>>>>>> 4e7ca306
+In most cases, you'll probably never have to hack on this repo directly if you
+are building your own bot. But if you do...
 
 ## Contributing
 
-<<<<<<< HEAD
 See [CONTRIBUTING.md](CONTRIBUTING.md)
 
 ## License
 
 Copyright (c) 2011-2013 GitHub, Inc. See the LICENSE file for license rights and
-limitations (MIT).
-=======
-Make sure you have [node.js][nodejs] and [npm][npmjs] installed.
-
-You can install the `hubot` npm package globally and you will be able to run
-`hubot --create <PATH>` if you've setup npm packages to be in your `PATH`.
-
-    $ npm install -g hubot coffee-script
-    $ hubot --create <path>
-
-Then the directory at `<path>` contains a deployable hubot that you're able to
-deploy to heroku or run locally.
-
-## Adapters
-
-Adapters are the interface to the service you want your hubot to run on. This
-can be something like Campfire or IRC. There are a number of third party
-adapters that the community have contributed. Check the
-[hubot wiki][hubot-wiki] for the available ones and how to create your own.
-
-Please submit issues and pull requests for third party adapters to the adapter
-repository, not this one (unless it's the Campfire or shell adapter).
-
-## Hubot Scripts
-
-Hubot ships with a number of default scripts, but there's a growing number of
-extras in the [hubot-scripts][hubot-scripts] repository. `hubot-scripts` is a
-way to share scripts with the entire community.
-
-Check out the [README][hubot-scripts-readme] for more help on installing
-individual scripts.
-
-## External Scripts
-
-This functionality allows users to enable scripts from `npm` packages which
-don't have to be included in the `hubot-scripts` repository.
-
-To enable to functionality you can follow the following steps.
-
-1. Add the packages as dependencies into your `package.json`
-2. `npm install` to make sure those packages are installed
-
-To enable third-party scripts that you've added you will need to add the package
-name as a double quoted string to the `external-scripts.json` file for your
-hubot.
-
-**Please note that external scripts may become the default for hubot scripts in
-future releases.**
-
-### Creating A Script Package
-
-Creating a script package for hubot is very simple. Start by creating a normal
-`npm` package. Make sure you add a main file for the entry point (e.g.
-`index.js` or `index.coffee`).
-
-In this entry point file you're going to have to export a function that hubot
-will use to load the scripts in your package. Below is a simple example for
-loading each script in a `./scripts` directory in your package.
-
-```coffeescript
-Fs   = require 'fs'
-Path = require 'path'
-
-module.exports = (robot) ->
-  path = Path.resolve __dirname, 'scripts'
-  Fs.exists path, (exists) ->
-    if exists
-      robot.loadFile path, file for file in Fs.readdirSync(path)
-```
-
-After you've built your `npm` package you can publish it to [npmjs][npmjs].
-
-## HTTP Listener
-
-Hubot has a HTTP listener which listens on the port specified by the `PORT`
-environment variable. If PORT is not specified, the default port will be 8080.
-
-You can specify routes to listen on in your scripts by using the `router`
-property on `robot`.
-
-```coffeescript
-module.exports = (robot) ->
-  robot.router.get "/hubot/version", (req, res) ->
-    res.end robot.version
-```
-
-There are functions for GET, POST, PUT and DELETE, which all take a route and
-callback function that accepts a request and a response.
-
-In addition, if you set `EXPRESS_STATIC`, the HTTP listener will serve static
-files from this directory.
-
-## Events
-
-Hubot can also respond to events which can be used to pass data between scripts.
-
-```coffeescript
-# src/scripts/github-commits.coffee
-module.exports = (robot) ->
-  robot.router.post "/hubot/gh-commits", (req, res) ->
-  	#code goes here
-    robot.emit "commit", {
-        user    : {}, #hubot user object
-        repo    : 'https://github.com/github/hubot',
-        hash  : '2e1951c089bd865839328592ff673d2f08153643'
-    }
-```
-```coffeescript
-# src/scripts/heroku.coffee
-module.exports = (robot) ->
-  robot.on "commit", (commit) ->
-    robot.send commit.user, "Will now deploy #{commit.hash} from #{commit.repo}!"
-    #deploy code goes here
-```
-
-If you provide an event, it's very recommended to include a hubot user object
-in data. In case of other reacting scripts want to respond to chat.
-
-## Authentication
-
-Hubot has first class support for specify roles which a user must have to run
-specific commands. If you wish you use this support you must set the the
-following environment variables:
-
-    * `HUBOT_AUTH_ADMIN` a comma separated list of admin IDs
-
-You can find the user IDs by running the `show users` command. The admin IDs
-specify which users can add and remove roles from users. Please note you can
-only assign the admin role using the environment variable.
-
-### Assigning a Role
-
-You can assign a role to the user using the following command:
-
-    hubot Joe Bloggs has developer role
-    hubot John Doe has ops role
-
-The name must be the exact name as stored in hubot's brain.
-
-### Removing a Role
-
-You can remove a role from the user using the following command:
-
-    hubot Joe Bloggs doesn't have developer role
-    hubot John Doe does not have ops role
-
-### Viewing a Users Roles
-
-You can view the roles a user has or see which users have the admin role with
-the following commands:
-
-    hubot what roles does Joe Bloggs have?
-    hubot who has admin role?
-
-## Persistence
-
-Hubot has an in-memory key-value store exposed as `robot.brain` that can be
-used to store and retrieve data by scripts.
-
-```coffeescript
-module.exports = (robot) ->
-
-  robot.respond /have a beer/i, (msg) ->
-    # Get number of beers had (coerced to a number).
-    beersHad = robot.brain.get('totalBeers') * 1 or 0
-    
-    if beersHad > 4
-      msg.respond "I'm too drunk.."
-    
-    else
-      msg.respond 'Sure!'
-      
-      robot.brain.set 'totalBeers', beersHad+1
-      # Or robot.brain.set totalBeers: beersHad+1
-```
-
-If the script needs to store user data, `robot.brain` has a built-in interface
-for it.
-
-```coffeescript
-module.exports = (robot) ->
-
-  robot.respond /who is @?([\w .\-]+)\?*$/i, (msg) ->
-    name = msg.match[1].trim()
-
-    users = robot.brain.usersForFuzzyName(name)
-    if users.length is 1
-      user = users[0]
-      # Do something interesting here..
-
-      msg.send "#{name} is user - #{user}"
-```
-
-[nodejs]: http://nodejs.org
-[npmjs]: http://npmjs.org
-[hubot-wiki]: https://github.com/github/hubot/wiki
-[hubot-scripts]: https://github.com/github/hubot-scripts
-[hubot-scripts-readme]: https://github.com/github/hubot-scripts#readme
->>>>>>> 4e7ca306
+limitations (MIT).