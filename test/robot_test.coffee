# Assertions and Stubbing
chai = require 'chai'
sinon = require 'sinon'
chai.use require 'sinon-chai'

{ expect } = chai

mockery = require 'mockery'

# Hubot classes
Robot = require '../src/robot.coffee'
{ CatchAllMessage, EnterMessage, LeaveMessage, TextMessage, TopicMessage } = require '../src/message'
Adapter = require '../src/adapter'

ScopedHttpClient = require 'scoped-http-client'

# Preload the Hubot mock adapter but substitute in the latest version of Adapter
mockery.enable()
mockery.registerAllowable 'hubot-mock-adapter'
mockery.registerAllowable 'lodash' # hubot-mock-adapter uses lodash
# Force hubot-mock-adapter to use the latest version of Adapter
mockery.registerMock 'hubot/src/adapter', Adapter
# Load the mock adapter into the cache
require 'hubot-mock-adapter'
# We're done with mockery
mockery.deregisterMock 'hubot/src/adapter'
mockery.disable()


describe 'Robot', ->
  beforeEach ->
    @robot = new Robot null, 'mock-adapter', yes, 'TestHubot'
    @robot.alias = 'Hubot'
    @robot.run

    # Re-throw AssertionErrors for clearer test failures
    @robot.on 'error', (name, err, response) ->
      return unless err?.constructor?
      if err.constructor.name == "AssertionError"
        process.nextTick ->
          throw err

    @user = @robot.brain.userForId '1', {
      name: 'hubottester'
      room: '#mocha'
    }

  afterEach ->
   @robot.server.close()
   @robot.shutdown()

  describe 'Unit Tests', ->
    describe '#http', ->
      beforeEach ->
        url = 'http://localhost'
        @httpClient = @robot.http(url)

      it 'creates a new ScopedHttpClient', ->
        # 'instanceOf' check doesn't work here due to the design of
        # ScopedHttpClient
        expect(@httpClient).to.have.property('get')
        expect(@httpClient).to.have.property('post')

      it 'passes options through to the ScopedHttpClient', ->
        agent = {}
        httpClient = @robot.http('http://localhost', agent: agent)
        expect(httpClient.options.agent).to.equal(agent)

      it 'sets a sane user agent', ->
        expect(@httpClient.options.headers['User-Agent']).to.contain('Hubot')

      it 'merges in any global http options', ->
        agent = {}
        @robot.globalHttpOptions = {agent: agent}
        httpClient = @robot.http('http://localhost')
        expect(httpClient.options.agent).to.equal(agent)

      it 'local options override global http options', ->
        agentA = {}
        agentB = {}
        @robot.globalHttpOptions = {agent: agentA}
        httpClient = @robot.http('http://localhost', agent: agentB)
        expect(httpClient.options.agent).to.equal(agentB)

    describe '#respondPattern', ->
      it 'matches messages starting with robot\'s name', ->
        testMessage = @robot.name + 'message123'
        testRegex   = /(.*)/

        pattern = @robot.respondPattern testRegex
        expect(testMessage).to.match(pattern)
        match = testMessage.match(pattern)[1]
        expect(match).to.equal('message123')

      it 'matches messages starting with robot\'s alias', ->
        testMessage = @robot.alias + 'message123'
        testRegex   = /(.*)/

        pattern = @robot.respondPattern testRegex
        expect(testMessage).to.match(pattern)
        match = testMessage.match(pattern)[1]
        expect(match).to.equal('message123')

      it 'does not match unaddressed messages', ->
        testMessage = 'message123'
        testRegex   = /(.*)/

        pattern = @robot.respondPattern testRegex
        expect(testMessage).to.not.match(pattern)

      it 'matches properly when name is substring of alias', ->
        @robot.name  = 'Meg'
        @robot.alias = 'Megan'
        testMessage1 = @robot.name  + ' message123'
        testMessage2 = @robot.alias + ' message123'
        testRegex = /(.*)/

        pattern = @robot.respondPattern testRegex

        expect(testMessage1).to.match(pattern)
        match1 = testMessage1.match(pattern)[1]
        expect(match1).to.equal('message123')

        expect(testMessage2).to.match(pattern)
        match2 = testMessage2.match(pattern)[1]
        expect(match2).to.equal('message123')

      it 'matches properly when alias is substring of name', ->
        @robot.name  = 'Megan'
        @robot.alias = 'Meg'
        testMessage1 = @robot.name  + ' message123'
        testMessage2 = @robot.alias + ' message123'
        testRegex = /(.*)/

        pattern = @robot.respondPattern testRegex

        expect(testMessage1).to.match(pattern)
        match1 = testMessage1.match(pattern)[1]
        expect(match1).to.equal('message123')

        expect(testMessage2).to.match(pattern)
        match2 = testMessage2.match(pattern)[1]
        expect(match2).to.equal('message123')

    describe '#listen', ->
      it 'registers a new listener directly', ->
        expect(@robot.listeners).to.have.length(0)
        @robot.listen (->), ->
        expect(@robot.listeners).to.have.length(1)

    describe '#hear', ->
      it 'registers a new listener directly', ->
        expect(@robot.listeners).to.have.length(0)
        @robot.hear /.*/, ->
        expect(@robot.listeners).to.have.length(1)

    describe '#respond', ->
      it 'registers a new listener using hear', ->
        sinon.spy @robot, 'hear'
        @robot.respond /.*/, ->
        expect(@robot.hear).to.have.been.called

    describe '#enter', ->
      it 'registers a new listener using listen', ->
        sinon.spy @robot, 'listen'
        @robot.enter ->
        expect(@robot.listen).to.have.been.called

    describe '#leave', ->
      it 'registers a new listener using listen', ->
        sinon.spy @robot, 'listen'
        @robot.leave ->
        expect(@robot.listen).to.have.been.called

    describe '#topic', ->
      it 'registers a new listener using listen', ->
        sinon.spy @robot, 'listen'
        @robot.topic ->
        expect(@robot.listen).to.have.been.called

    describe '#catchAll', ->
      it 'registers a new listener using listen', ->
        sinon.spy @robot, 'listen'
        @robot.catchAll ->
        expect(@robot.listen).to.have.been.called

    describe '#receive', ->
      it 'calls all registered listeners', (done) ->
        # Need to use a real Message so that the CatchAllMessage constructor works
        testMessage = new TextMessage(@user, 'message123')

        listener =
          call: (response, middleware, cb) ->
            cb()
        sinon.spy(listener, 'call')

        @robot.listeners = [
          listener
          listener
          listener
          listener
        ]

        @robot.receive testMessage, ->
          # When no listeners match, each listener is called twice: once with
          # the original message and once with a CatchAll message
          expect(listener.call).to.have.callCount(8)
          done()

      it 'sends a CatchAllMessage if no listener matches', (done) ->
        # Testing for recursion with a new CatchAllMessage that wraps the
        # original message

        testMessage = new TextMessage(@user, 'message123')
        @robot.listeners = []

        # Replace @robot.receive so we can catch when the functions recurses
        oldReceive = @robot.receive
        @robot.receive = (message, cb) ->
          expect(message).to.be.instanceof(CatchAllMessage)
          expect(message.message).to.be.equal(testMessage)
          cb()
        sinon.spy(@robot, 'receive')

        # Call the original receive method that we want to test
        oldReceive.call @robot, testMessage, () =>
          expect(@robot.receive).to.have.been.called
          done()

      it 'does not trigger a CatchAllMessage if a listener matches', (done) ->
        testMessage = new TextMessage(@user, 'message123')

        matchingListener =
          call: (message, middleware, cb) ->
            # indicate that the message matched the listener
            cb(true)

        # Replace @robot.receive so we can catch if the functions recurses
        oldReceive = @robot.receive
        @robot.receive = sinon.spy()

        @robot.listeners = [
          matchingListener
        ]

        # Call the original receive method that we want to test
        oldReceive.call @robot, testMessage, done

        # Ensure the function did not recurse
        expect(@robot.receive).to.not.have.been.called

      it 'stops processing if a listener marks the message as done', (done) ->
        testMessage = new TextMessage(@user, 'message123')

        matchingListener =
          call: (message, middleware, cb) ->
            message.done = true
            # Listener must have matched
            cb(true)

        listenerSpy =
          call: sinon.spy()

        @robot.listeners = [
          matchingListener
          listenerSpy
        ]

        @robot.receive testMessage, ->
          expect(listenerSpy.call).to.not.have.been.called
          done()

      it 'gracefully handles listener uncaughtExceptions (move on to next listener)', (done) ->
        testMessage = {}
        theError = new Error()

        badListener =
          call: ->
            throw theError

        goodListenerCalled = false
        goodListener =
          call: (_, middleware, cb) ->
            goodListenerCalled = true
            cb(true)

        @robot.listeners = [
          badListener
          goodListener
        ]

        @robot.emit = (name, err, response) ->
          expect(name).to.equal('error')
          expect(err).to.equal(theError)
          expect(response.message).to.equal(testMessage)
        sinon.spy(@robot, 'emit')

        @robot.receive testMessage, () =>
          expect(@robot.emit).to.have.been.called
          expect(goodListenerCalled).to.be.ok
          done()

      it 'executes the callback after the function returns when there are no listeners', (done) ->
        testMessage = new TextMessage @user, 'message123'
        finished = false
        @robot.receive testMessage, ->
          expect(finished).to.be.ok
          done()
        finished = true

    describe '#loadFile', ->
      beforeEach ->
        @sandbox = sinon.sandbox.create()

      afterEach ->
        @sandbox.restore()

      it 'should require the specified file', ->
        module = require 'module'

        script = sinon.spy (robot) ->
        @sandbox.stub(module, '_load').returns(script)
        @sandbox.stub @robot, 'parseHelp'

        @robot.loadFile('./scripts', 'test-script.coffee')
        expect(module._load).to.have.been.calledWith('scripts/test-script')

      describe 'proper script', ->
        beforeEach ->
          module = require 'module'

          @script = sinon.spy (robot) ->
          @sandbox.stub(module, '_load').returns(@script)
          @sandbox.stub @robot, 'parseHelp'

        it 'should call the script with the Robot', ->
          @robot.loadFile('./scripts', 'test-script.coffee')
          expect(@script).to.have.been.calledWith(@robot)

        it 'should parse the script documentation', ->
          @robot.loadFile('./scripts', 'test-script.coffee')
          expect(@robot.parseHelp).to.have.been.calledWith('scripts/test-script.coffee')

      describe 'non-Function script', ->
        beforeEach ->
          module = require 'module'

          @script = {}
          @sandbox.stub(module, '_load').returns(@script)
          @sandbox.stub @robot, 'parseHelp'

        it 'logs a warning', ->
          sinon.stub @robot.logger, 'warning'
          @robot.loadFile('./scripts', 'test-script.coffee')
          expect(@robot.logger.warning).to.have.been.called

  describe 'Listener Registration', ->
    describe '#listen', ->
      it 'forwards the matcher, options, and callback to Listener', ->
        callback = sinon.spy()
        matcher = sinon.spy()
        options = {}

        @robot.listen(matcher, options, callback)
        testListener = @robot.listeners[0]

        expect(testListener.matcher).to.equal(matcher)
        expect(testListener.callback).to.equal(callback)
        expect(testListener.options).to.equal(options)

    describe '#hear', ->
      it 'matches TextMessages', ->
        callback = sinon.spy()
        testMessage = new TextMessage(@user, 'message123')
        testRegex = /^message123$/

        @robot.hear(testRegex, callback)
        testListener = @robot.listeners[0]
        result = testListener.matcher(testMessage)

        expect(result).to.be.ok

      it 'does not match EnterMessages', ->
        callback = sinon.spy()
        testMessage = new EnterMessage(@user)
        testRegex = /.*/

        @robot.hear(testRegex, callback)
        testListener = @robot.listeners[0]
        result = testListener.matcher(testMessage)

        expect(result).to.not.be.ok

    describe '#respond', ->
      it 'matches TextMessages addressed to the robot', ->
        callback = sinon.spy()
        testMessage = new TextMessage(@user, 'TestHubot message123')
        testRegex = /message123$/

        @robot.respond(testRegex, callback)
        testListener = @robot.listeners[0]
        result = testListener.matcher(testMessage)

        expect(result).to.be.ok

      it 'does not match EnterMessages', ->
        callback = sinon.spy()
        testMessage = new EnterMessage(@user)
        testRegex = /.*/

        @robot.respond(testRegex, callback)
        testListener = @robot.listeners[0]
        result = testListener.matcher(testMessage)

        expect(result).to.not.be.ok

    describe '#enter', ->
      it 'matches EnterMessages', ->
        callback = sinon.spy()
        testMessage = new EnterMessage(@user)

        @robot.enter(callback)
        testListener = @robot.listeners[0]
        result = testListener.matcher(testMessage)

        expect(result).to.be.ok

      it 'does not match TextMessages', ->
        callback = sinon.spy()
        testMessage = new TextMessage(@user, 'message123')

        @robot.enter(callback)
        testListener = @robot.listeners[0]
        result = testListener.matcher(testMessage)

        expect(result).to.not.be.ok

    describe '#leave', ->
      it 'matches LeaveMessages', ->
        callback = sinon.spy()
        testMessage = new LeaveMessage(@user)

        @robot.leave(callback)
        testListener = @robot.listeners[0]
        result = testListener.matcher(testMessage)

        expect(result).to.be.ok

      it 'does not match TextMessages', ->
        callback = sinon.spy()
        testMessage = new TextMessage(@user, 'message123')

        @robot.leave(callback)
        testListener = @robot.listeners[0]
        result = testListener.matcher(testMessage)

        expect(result).to.not.be.ok

    describe '#topic', ->
      it 'matches TopicMessages', ->
        callback = sinon.spy()
        testMessage = new TopicMessage(@user)

        @robot.topic(callback)
        testListener = @robot.listeners[0]
        result = testListener.matcher(testMessage)

        expect(result).to.be.ok

      it 'does not match TextMessages', ->
        callback = sinon.spy()
        testMessage = new TextMessage(@user, 'message123')

        @robot.topic(callback)
        testListener = @robot.listeners[0]
        result = testListener.matcher(testMessage)

        expect(result).to.not.be.ok

    describe '#catchAll', ->
      it 'matches CatchAllMessages', ->
        callback = sinon.spy()
        testMessage = new CatchAllMessage(new TextMessage(@user, 'message123'))

        @robot.catchAll(callback)
        testListener = @robot.listeners[0]
        result = testListener.matcher(testMessage)

        expect(result).to.be.ok

      it 'does not match TextMessages', ->
        callback = sinon.spy()
        testMessage = new TextMessage(@user, 'message123')

        @robot.catchAll(callback)
        testListener = @robot.listeners[0]
        result = testListener.matcher(testMessage)

        expect(result).to.not.be.ok

  describe 'Message Processing', ->
    it 'calls a matching listener', (done) ->
      testMessage = new TextMessage(@user, 'message123')
      @robot.hear /^message123$/, (response) ->
        expect(response.message).to.equal(testMessage)
        done()
      @robot.receive testMessage

    it 'calls multiple matching listeners', (done) ->
      testMessage = new TextMessage(@user, 'message123')

      listenersCalled = 0
      listenerCallback = (response) ->
        expect(response.message).to.equal(testMessage)
        listenersCalled++

      @robot.hear /^message123$/, listenerCallback
      @robot.hear /^message123$/, listenerCallback

      @robot.receive testMessage, ->
        expect(listenersCalled).to.equal(2)
        done()

    it 'calls the catch-all listener if no listeners match', (done) ->
      testMessage = new TextMessage(@user, 'message123')

      listenerCallback = sinon.spy()
      @robot.hear /^no-matches$/, listenerCallback

      @robot.catchAll (response) ->
        expect(listenerCallback).to.not.have.been.called
        expect(response.message).to.equal(testMessage)
        done()

      @robot.receive testMessage

    it 'does not call the catch-all listener if any listener matched', (done) ->
      testMessage = new TextMessage(@user, 'message123')

      listenerCallback = sinon.spy()
      @robot.hear /^message123$/, listenerCallback

      catchAllCallback = sinon.spy()
      @robot.catchAll catchAllCallback

      @robot.receive testMessage, ->
        expect(listenerCallback).to.have.been.called.once
        expect(catchAllCallback).to.not.have.been.called
        done()

    it 'stops processing if message.finish() is called synchronously', (done) ->
      testMessage = new TextMessage(@user, 'message123')

      @robot.hear /^message123$/, (response) ->
        response.message.finish()

      listenerCallback = sinon.spy()
      @robot.hear /^message123$/, listenerCallback

      @robot.receive testMessage, ->
        expect(listenerCallback).to.not.have.been.called
        done()

    it 'calls non-TextListener objects', (done) ->
      testMessage = new EnterMessage @user

      @robot.enter (response) ->
        expect(response.message).to.equal(testMessage)
        done()

      @robot.receive testMessage

    it 'gracefully handles listener uncaughtExceptions (move on to next listener)', (done) ->
      testMessage = new TextMessage @user, 'message123'
      theError = new Error()

      @robot.hear /^message123$/, ->
        throw theError

      goodListenerCalled = false
      @robot.hear /^message123$/, ->
        goodListenerCalled = true

      [badListener,goodListener] = @robot.listeners

      @robot.emit = (name, err, response) ->
        expect(name).to.equal('error')
        expect(err).to.equal(theError)
        expect(response.message).to.equal(testMessage)
      sinon.spy(@robot, 'emit')

      @robot.receive testMessage, () =>
        expect(@robot.emit).to.have.been.called
        expect(goodListenerCalled).to.be.ok
        done()

    describe 'Listener Middleware', ->
      it 'allows listener callback execution', (testDone) ->
        listenerCallback = sinon.spy()
        @robot.hear /^message123$/, listenerCallback
        @robot.listenerMiddleware (context, next, done) ->
          # Allow Listener callback execution
          next done

        testMessage = new TextMessage @user, 'message123'
        @robot.receive testMessage, ->
          expect(listenerCallback).to.have.been.called
          testDone()

      it 'can block listener callback execution', (testDone) ->
        listenerCallback = sinon.spy()
        @robot.hear /^message123$/, listenerCallback
        @robot.listenerMiddleware (context, next, done) ->
          # Block Listener callback execution
          done()

        testMessage = new TextMessage @user, 'message123'
        @robot.receive testMessage, ->
          expect(listenerCallback).to.not.have.been.called
          testDone()

      it 'receives the correct arguments', (testDone) ->
        @robot.hear /^message123$/, ->
        testListener = @robot.listeners[0]
        testMessage = new TextMessage @user, 'message123'

        @robot.listenerMiddleware (context, next, done) =>
          # Escape middleware error handling for clearer test failures
          process.nextTick () =>
            expect(context.listener).to.equal(testListener)
            expect(context.response.message).to.equal(testMessage)
            expect(next).to.be.a('function')
            expect(done).to.be.a('function')
            testDone()

        @robot.receive testMessage

      it 'executes middleware in order of definition', (testDone) ->
        execution = []

        testMiddlewareA = (context, next, done) ->
          execution.push 'middlewareA'
          next ->
            execution.push 'doneA'
            done()

        testMiddlewareB = (context, next, done) ->
          execution.push 'middlewareB'
          next ->
            execution.push 'doneB'
            done()

        @robot.listenerMiddleware testMiddlewareA
        @robot.listenerMiddleware testMiddlewareB

        @robot.hear /^message123$/, ->
          execution.push 'listener'

        testMessage = new TextMessage @user, 'message123'
        @robot.receive testMessage, ->
          expect(execution).to.deep.equal([
            'middlewareA'
            'middlewareB'
            'listener'
            'doneB'
            'doneA'
          ])
          testDone()

    describe 'Receive Middleware', ->
      it 'fires for all messages, including non-matching ones', (testDone) ->
        middlewareSpy = sinon.spy()
        listenerCallback = sinon.spy()
        @robot.hear /^message123$/, listenerCallback
        @robot.receiveMiddleware (context, next, done) ->
          middlewareSpy()
          next(done)

        testMessage = new TextMessage @user, 'not message 123'

        @robot.receive testMessage, () ->
          expect(listenerCallback).to.not.have.been.called
          expect(middlewareSpy).to.have.been.called
          testDone()

      it 'can block listener execution', (testDone) ->
        middlewareSpy = sinon.spy()
        listenerCallback = sinon.spy()
        @robot.hear /^message123$/, listenerCallback
        @robot.receiveMiddleware (context, next, done) ->
          # Block Listener callback execution
          middlewareSpy()
          done()

        testMessage = new TextMessage @user, 'message123'
        @robot.receive testMessage, () ->
          expect(listenerCallback).to.not.have.been.called
          expect(middlewareSpy).to.have.been.called
          testDone()

      it 'receives the correct arguments', (testDone) ->
        @robot.hear /^message123$/, () ->
        testMessage = new TextMessage @user, 'message123'

        @robot.receiveMiddleware (context, next, done) ->
          # Escape middleware error handling for clearer test failures
          expect(context.response.message).to.equal(testMessage)
          expect(next).to.be.a('function')
          expect(done).to.be.a('function')
          testDone()
          next(done)

        @robot.receive testMessage

      it 'executes receive middleware in order of definition', (testDone) ->
        execution = []

        testMiddlewareA = (context, next, done) ->
          execution.push 'middlewareA'
          next () ->
            execution.push 'doneA'
            done()

        testMiddlewareB = (context, next, done) ->
          execution.push 'middlewareB'
          next () ->
            execution.push 'doneB'
            done()

        @robot.receiveMiddleware testMiddlewareA
        @robot.receiveMiddleware testMiddlewareB

        @robot.hear /^message123$/, () ->
          execution.push 'listener'

        testMessage = new TextMessage @user, 'message123'
        @robot.receive testMessage, () ->
          expect(execution).to.deep.equal([
            'middlewareA'
            'middlewareB'
            'listener'
            'doneB'
            'doneA'
          ])
          testDone()

<<<<<<< HEAD
    describe 'Response Middleware', ->
      it 'allows listener callback execution', (testDone) ->
        @robot.adapter.send = sendSpy = sinon.spy()
        listenerCallback = sinon.spy()
        @robot.hear /^message123$/, (response) ->
          response.send "foobar, sir, foobar."

        @robot.responseMiddleware (context, next, done) ->
          context.string = context.string.replace(/foobar/g, "barfoo")
          console.log "string in middleware: #{context.string}"
          next done

        testMessage = new TextMessage @user, 'message123'
        @robot.receive testMessage, () ->
          expect(sendSpy.getCall(0).args[1]).to.equal('barfoo, sir, barfoo.')
=======
      it 'allows editing the message portion of the given response', (testDone) ->
        execution = []

        testMiddlewareA = (context, next, done) ->
          context.response.message.text = 'foobar'
          next()

        testMiddlewareB = (context, next, done) ->
          # Subsequent middleware should see the modified message
          expect(context.response.message.text).to.equal("foobar")
          next()

        @robot.receiveMiddleware testMiddlewareA
        @robot.receiveMiddleware testMiddlewareB

        testCallback = sinon.spy()
        # We'll never get to this if testMiddlewareA has not modified the message.
        @robot.hear /^foobar$/, testCallback

        testMessage = new TextMessage @user, 'message123'
        @robot.receive testMessage, ->
          expect(testCallback).to.have.been.called
>>>>>>> 54c6be9a
          testDone()<|MERGE_RESOLUTION|>--- conflicted
+++ resolved
@@ -744,9 +744,32 @@
           ])
           testDone()
 
-<<<<<<< HEAD
+      it 'allows editing the message portion of the given response', (testDone) ->
+        execution = []
+
+        testMiddlewareA = (context, next, done) ->
+          context.response.message.text = 'foobar'
+          next()
+
+        testMiddlewareB = (context, next, done) ->
+          # Subsequent middleware should see the modified message
+          expect(context.response.message.text).to.equal("foobar")
+          next()
+
+        @robot.receiveMiddleware testMiddlewareA
+        @robot.receiveMiddleware testMiddlewareB
+
+        testCallback = sinon.spy()
+        # We'll never get to this if testMiddlewareA has not modified the message.
+        @robot.hear /^foobar$/, testCallback
+
+        testMessage = new TextMessage @user, 'message123'
+        @robot.receive testMessage, ->
+          expect(testCallback).to.have.been.called
+          testDone()
+
     describe 'Response Middleware', ->
-      it 'allows listener callback execution', (testDone) ->
+      it 'allows response middleware execution', (testDone) ->
         @robot.adapter.send = sendSpy = sinon.spy()
         listenerCallback = sinon.spy()
         @robot.hear /^message123$/, (response) ->
@@ -754,34 +777,9 @@
 
         @robot.responseMiddleware (context, next, done) ->
           context.string = context.string.replace(/foobar/g, "barfoo")
-          console.log "string in middleware: #{context.string}"
-          next done
+          next()
 
         testMessage = new TextMessage @user, 'message123'
         @robot.receive testMessage, () ->
           expect(sendSpy.getCall(0).args[1]).to.equal('barfoo, sir, barfoo.')
-=======
-      it 'allows editing the message portion of the given response', (testDone) ->
-        execution = []
-
-        testMiddlewareA = (context, next, done) ->
-          context.response.message.text = 'foobar'
-          next()
-
-        testMiddlewareB = (context, next, done) ->
-          # Subsequent middleware should see the modified message
-          expect(context.response.message.text).to.equal("foobar")
-          next()
-
-        @robot.receiveMiddleware testMiddlewareA
-        @robot.receiveMiddleware testMiddlewareB
-
-        testCallback = sinon.spy()
-        # We'll never get to this if testMiddlewareA has not modified the message.
-        @robot.hear /^foobar$/, testCallback
-
-        testMessage = new TextMessage @user, 'message123'
-        @robot.receive testMessage, ->
-          expect(testCallback).to.have.been.called
->>>>>>> 54c6be9a
           testDone()