{
  "name": "hubot",
  "version": "2.19.0",
  "author": "hubot",
  "keywords": [
    "github",
    "hubot",
    "campfire",
    "bot"
  ],
  "description": "A simple helpful robot for your Company",
  "license": "MIT",
  "repository": {
    "type": "git",
    "url": "https://github.com/github/hubot.git"
  },
  "dependencies": {
    "async": ">=0.1.0 <1.0.0",
    "chalk": "^1.0.0",
    "cline": "^0.8.2",
    "coffee-script": "1.6.3",
    "connect-multiparty": "^1.2.5",
    "express": "^3.21.2",
    "log": "1.4.0",
    "optparse": "1.0.4",
    "scoped-http-client": "0.11.0"
  },
  "devDependencies": {
    "generator-hubot": "^0.3.1",
    "hubot-mock-adapter": "^1.0.0",
    "coffee-errors": "0.8.6",
    "mocha": "^2.1.0",
    "mockery": "^1.4.0",
<<<<<<< HEAD
    "sinon-chai": "^2.6.0",
    "yo": "^1.4.7"
=======
    "sinon-chai": "^2.8.0",
    "sinon": "~1.17.0",
    "chai": "~2.1.0"
>>>>>>> 3d55ef7f
  },
  "engines": {
    "node": ">= 0.8.x",
    "npm": ">= 1.1.x"
  },
  "main": "./index",
  "bin": {
    "hubot": "./bin/hubot"
  },
  "scripts": {
    "clean": "rm -rf lib/",
    "preinstall": "script/dotenv",
    "prestart": "script/dotenv",
    "start": "bin/hubot",
    "pretest": "script/dotenv",
    "test": "mocha --require coffee-errors --compilers coffee:coffee-script",
    "test:smoke": "coffee src/**/*.coffee",
    "compile": "coffee --compile --bare --output lib src",
    "compile:watch": "coffee --compile --bare --output lib --watch src",
    "package": "mkdir -p hubot && cd hubot && yo hubot --force --no-insight"
  }
}<|MERGE_RESOLUTION|>--- conflicted
+++ resolved
@@ -31,14 +31,10 @@
     "coffee-errors": "0.8.6",
     "mocha": "^2.1.0",
     "mockery": "^1.4.0",
-<<<<<<< HEAD
-    "sinon-chai": "^2.6.0",
-    "yo": "^1.4.7"
-=======
     "sinon-chai": "^2.8.0",
     "sinon": "~1.17.0",
-    "chai": "~2.1.0"
->>>>>>> 3d55ef7f
+    "chai": "~2.1.0",
+    "yo": "^1.4.7"
   },
   "engines": {
     "node": ">= 0.8.x",
