{
  "name": "hubot",
  "version": "2.11.4",
  "author": "hubot",
  "keywords": [
    "github",
    "hubot",
    "campfire",
    "bot"
  ],
  "description": "A simple helpful robot for your Company",
  "licenses": [
    {
      "type": "MIT",
      "url": "https://raw.github.com/github/hubot/master/LICENSE"
    }
  ],
  "repository": {
    "type": "git",
    "url": "https://github.com/github/hubot.git"
  },
  "dependencies": {
<<<<<<< HEAD
    "async": ">=0.1.0 <1.0.0",
=======
    "chalk": "^1.0.0",
    "cline": "^0.8.2",
>>>>>>> a350eabd
    "coffee-script": "1.6.3",
    "express": "3.18.1",
    "log": "1.4.0",
    "optparse": "1.0.4",
    "scoped-http-client": "0.10.0"
  },
  "devDependencies": {
    "hubot-mock-adapter": "^1.0.0",
    "mocha": "^2.1.0",
    "mockery": "^1.4.0",
    "sinon-chai": "^2.6.0"
  },
  "engines": {
    "node": ">= 0.8.x",
    "npm": ">= 1.1.x"
  },
  "main": "./index",
  "bin": {
    "hubot": "./bin/hubot"
  },
  "scripts": {
    "test": "./script/test"
  }
}<|MERGE_RESOLUTION|>--- conflicted
+++ resolved
@@ -20,12 +20,9 @@
     "url": "https://github.com/github/hubot.git"
   },
   "dependencies": {
-<<<<<<< HEAD
     "async": ">=0.1.0 <1.0.0",
-=======
     "chalk": "^1.0.0",
     "cline": "^0.8.2",
->>>>>>> a350eabd
     "coffee-script": "1.6.3",
     "express": "3.18.1",
     "log": "1.4.0",
